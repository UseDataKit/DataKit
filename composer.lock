--- conflicted
+++ resolved
@@ -12,21 +12,12 @@
             "source": {
                 "type": "git",
                 "url": "https://github.com/UseDataKit/SDK.git",
-<<<<<<< HEAD
-                "reference": "4f1355f892e2cf17fc04eb8e2c0f6fae18b5a803"
-            },
-            "dist": {
-                "type": "zip",
-                "url": "https://api.github.com/repos/UseDataKit/SDK/zipball/4f1355f892e2cf17fc04eb8e2c0f6fae18b5a803",
-                "reference": "4f1355f892e2cf17fc04eb8e2c0f6fae18b5a803",
-=======
                 "reference": "27fea2c3cbce26370bf842a62a4ae7b26b15df49"
             },
             "dist": {
                 "type": "zip",
                 "url": "https://api.github.com/repos/UseDataKit/SDK/zipball/27fea2c3cbce26370bf842a62a4ae7b26b15df49",
                 "reference": "27fea2c3cbce26370bf842a62a4ae7b26b15df49",
->>>>>>> f077c1dd
                 "shasum": ""
             },
             "require": {
@@ -99,11 +90,7 @@
                 "source": "https://github.com/UseDataKit/SDK/tree/main",
                 "issues": "https://github.com/UseDataKit/SDK/issues"
             },
-<<<<<<< HEAD
-            "time": "2024-09-08T19:41:26+00:00"
-=======
             "time": "2024-09-11T11:33:34+00:00"
->>>>>>> f077c1dd
         }
     ],
     "packages-dev": [
